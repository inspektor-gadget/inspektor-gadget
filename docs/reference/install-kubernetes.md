--- conflicted
+++ resolved
@@ -54,11 +54,6 @@
 
 Before you begin, ensure that your Kubernetes cluster is up and running and that you can access it with `kubectl`.
 
-<<<<<<< HEAD
-Before you begin, ensure that your Kubernetes cluster is up and running and that you can access it with `kubectl`.
-
-=======
->>>>>>> f30f8d3f
 ### Quick installation
 
 ```bash
